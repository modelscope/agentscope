--- conflicted
+++ resolved
@@ -189,11 +189,10 @@
     return " ".join([s["text"] for s in result["output"]["sentence"]])
 
 
-<<<<<<< HEAD
-def user_input(timeout: Optional[int] = None) -> str:
-=======
-def user_input(prefix: str = "User input: ") -> str:
->>>>>>> 197d5974
+def user_input(
+    prefix: str = "User input: ",
+    timeout: Optional[int] = None,
+) -> str:
     """get user input"""
     if hasattr(thread_local_data, "uid"):
         content = get_player_input(
@@ -201,17 +200,13 @@
             uid=thread_local_data.uid,
         )
     else:
-<<<<<<< HEAD
         if timeout:
             from inputimeout import inputimeout, TimeoutOccurred
 
             try:
-                content = inputimeout("User input: ", timeout=timeout)
+                content = inputimeout(prefix, timeout=timeout)
             except TimeoutOccurred as exc:
                 raise TimeoutError("timed out") from exc
         else:
-            content = input("User input: ")
-=======
-        content = input(prefix)
->>>>>>> 197d5974
+            content = input(prefix)
     return content