# -*- coding: utf-8 -*-
"""Model wrapper based on litellm https://docs.litellm.ai/docs/"""
from abc import ABC
from typing import Union, Any, List, Sequence, Optional, Generator

from loguru import logger

from ._model_utils import _verify_text_content_in_openai_delta_response
from .model import ModelWrapperBase, ModelResponse
from ..message import Msg
from ..utils.tools import _convert_to_str


class LiteLLMWrapperBase(ModelWrapperBase, ABC):
    """The model wrapper based on LiteLLM API."""

    def __init__(
        self,
        config_name: str,
        model_name: str = None,
        generate_args: dict = None,
        **kwargs: Any,
    ) -> None:
        """
        To use the LiteLLM wrapper, environment variables must be set.
        Different model_name could be using different environment variables.
        For example:
            - for model_name: "gpt-3.5-turbo", you need to set "OPENAI_API_KEY"
            ```
            os.environ["OPENAI_API_KEY"] = "your-api-key"
            ```
            - for model_name: "claude-2", you need to set "ANTHROPIC_API_KEY"
            - for Azure OpenAI, you need to set "AZURE_API_KEY",
            "AZURE_API_BASE", "AZURE_API_VERSION"
        You should refer to the docs in https://docs.litellm.ai/docs/

        Args:
            config_name (`str`):
                The name of the model config.
            model_name (`str`, default `None`):
                The name of the model to use in OpenAI API.
            generate_args (`dict`, default `None`):
                The extra keyword arguments used in litellm api generation,
                e.g. `temperature`, `seed`.
                For generate_args, please refer to
                https://docs.litellm.ai/docs/completion/input
                for more details.

        """

        if model_name is None:
            model_name = config_name
            logger.warning("model_name is not set, use config_name instead.")

        super().__init__(config_name=config_name)

<<<<<<< HEAD
=======
        if litellm is None:
            raise ImportError(
                "Cannot import litellm package in current python environment."
                "You should try:"
                "1. Install litellm by `pip install litellm`"
                "2. If you still have import error, you should try to "
                "update the openai to higher version, e.g. "
                "by running `pip install openai==1.25.1",
            )

>>>>>>> 83537a19
        self.model_name = model_name
        self.generate_args = generate_args or {}
        self._register_default_metrics()

    def format(
        self,
        *args: Union[Msg, Sequence[Msg]],
    ) -> Union[List[dict], str]:
        raise RuntimeError(
            f"Model Wrapper [{type(self).__name__}] doesn't "
            f"need to format the input. Please try to use the "
            f"model wrapper directly.",
        )


class LiteLLMChatWrapper(LiteLLMWrapperBase):
    """The model wrapper based on litellm chat API.
    To use the LiteLLM wrapper, environment variables must be set.
    Different model_name could be using different environment variables.
    For example:
        - for model_name: "gpt-3.5-turbo", you need to set "OPENAI_API_KEY"
        ```
        os.environ["OPENAI_API_KEY"] = "your-api-key"
        ```
        - for model_name: "claude-2", you need to set "ANTHROPIC_API_KEY"
        - for Azure OpenAI, you need to set "AZURE_API_KEY",
        "AZURE_API_BASE", "AZURE_API_VERSION"
    You should refer to the docs in https://docs.litellm.ai/docs/ .
    """

    model_type: str = "litellm_chat"

    def __init__(
        self,
        config_name: str,
        model_name: str = None,
        stream: bool = False,
        generate_args: dict = None,
        **kwargs: Any,
    ) -> None:
        """
        To use the LiteLLM wrapper, environment variables must be set.
        Different model_name could be using different environment variables.
        For example:
            - for model_name: "gpt-3.5-turbo", you need to set "OPENAI_API_KEY"
            ```
            os.environ["OPENAI_API_KEY"] = "your-api-key"
            ```
            - for model_name: "claude-2", you need to set "ANTHROPIC_API_KEY"
            - for Azure OpenAI, you need to set "AZURE_API_KEY",
            "AZURE_API_BASE", "AZURE_API_VERSION"
        You should refer to the docs in https://docs.litellm.ai/docs/

        Args:
            config_name (`str`):
                The name of the model config.
            model_name (`str`, default `None`):
                The name of the model to use in OpenAI API.
            stream (`bool`, default `False`):
                Whether to enable stream mode.
            generate_args (`dict`, default `None`):
                The extra keyword arguments used in litellm api generation,
                e.g. `temperature`, `seed`.
                For generate_args, please refer to
                https://docs.litellm.ai/docs/completion/input
                for more details.

        """

        super().__init__(
            config_name=config_name,
            model_name=model_name,
            generate_args=generate_args,
            **kwargs,
        )

        self.stream = stream

    def _register_default_metrics(self) -> None:
        # Set monitor accordingly
        # TODO: set quota to the following metrics
        self.monitor.register(
            self._metric("call_counter"),
            metric_unit="times",
        )
        self.monitor.register(
            self._metric("prompt_tokens"),
            metric_unit="token",
        )
        self.monitor.register(
            self._metric("completion_tokens"),
            metric_unit="token",
        )
        self.monitor.register(
            self._metric("total_tokens"),
            metric_unit="token",
        )

    def __call__(
        self,
        messages: list,
        stream: Optional[bool] = None,
        **kwargs: Any,
    ) -> ModelResponse:
        """
        Args:
            messages (`list`):
                A list of messages to process.
            stream (`Optional[bool]`, default `None`):
                Whether to enable stream mode. If not set, the stream mode
                will be set to the value in the initialization.
            **kwargs (`Any`):
                The keyword arguments to litellm chat completions API,
                e.g. `temperature`, `max_tokens`, `top_p`, etc. Please refer to
                https://docs.litellm.ai/docs/completion/input
                for more detailed arguments.

        Returns:
            `ModelResponse`:
                The response text in text field, and the raw response in
                raw field.
        """

        # step1: prepare keyword arguments
        kwargs = {**self.generate_args, **kwargs}

        # step2: checking messages
        if not isinstance(messages, list):
            raise ValueError(
                "LiteLLM `messages` field expected type `list`, "
                f"got `{type(messages)}` instead.",
            )
        if not all("role" in msg and "content" in msg for msg in messages):
            raise ValueError(
                "Each message in the 'messages' list must contain a 'role' "
                "and 'content' key for LiteLLM API.",
            )

        # Import litellm only when it is used
        try:
            import litellm
        except ImportError as e:
            raise ImportError(
                "Cannot find litellm in current environment, please "
                "install it by `pip install litellm`.",
            ) from e

        # step3: forward to generate response
        if stream is None:
            stream = self.stream

        kwargs.update(
            {
                "model": self.model_name,
                "messages": messages,
                "stream": stream,
            },
        )

        # Add stream_options to obtain the usage information
        if stream:
            kwargs["stream_options"] = {"include_usage": True}

        response = litellm.completion(**kwargs)

        if stream:

            def generator() -> Generator[str, None, None]:
                text = ""
                last_chunk = {}
                for chunk in response:
                    # In litellm, the content maybe `None` for the last second
                    # chunk
                    chunk = chunk.model_dump()
                    if _verify_text_content_in_openai_delta_response(chunk):
                        text += chunk["choices"][0]["delta"]["content"]
                        yield text
                    last_chunk = chunk

                # Update the last chunk to save locally
                if last_chunk.get("choices", []) in [None, []]:
                    last_chunk["choices"] = [{}]

                last_chunk["choices"][0]["message"] = {
                    "role": "assistant",
                    "content": text,
                }

                self._save_model_invocation_and_update_monitor(
                    kwargs,
                    last_chunk,
                )

            return ModelResponse(
                stream=generator(),
            )

        else:
            response = response.model_dump()
            self._save_model_invocation_and_update_monitor(
                kwargs,
                response,
            )

            # return response
            return ModelResponse(
                text=response["choices"][0]["message"]["content"],
                raw=response,
            )

    def _save_model_invocation_and_update_monitor(
        self,
        kwargs: dict,
        response: dict,
    ) -> None:
        """Save the model invocation and update the monitor accordingly."""

        # step4: record the api invocation if needed
        self._save_model_invocation(
            arguments=kwargs,
            response=response,
        )

        # step5: update monitor accordingly
        if response.get("usage", None) is not None:
            self.update_monitor(call_counter=1, **response["usage"])

    def format(
        self,
        *args: Union[Msg, Sequence[Msg]],
    ) -> List[dict]:
        """Format the input string and dictionary into the unified format.
        Note that the format function might not be the optimal way to construct
        prompt for every model, but a common way to do so.
        Developers are encouraged to implement their own prompt
        engineering strategies if they have strong performance concerns.

        Args:
            args (`Union[Msg, Sequence[Msg]]`):
                The input arguments to be formatted, where each argument
                should be a `Msg` object, or a list of `Msg` objects.
                In distribution, placeholder is also allowed.
        Returns:
            `List[dict]`:
                The formatted messages in the format that anthropic Chat API
                required.
        """

        # Parse all information into a list of messages
        input_msgs = []
        for _ in args:
            if _ is None:
                continue
            if isinstance(_, Msg):
                input_msgs.append(_)
            elif isinstance(_, list) and all(isinstance(__, Msg) for __ in _):
                input_msgs.extend(_)
            else:
                raise TypeError(
                    f"The input should be a Msg object or a list "
                    f"of Msg objects, got {type(_)}.",
                )

        # record dialog history as a list of strings
        system_content_template = []
        dialogue = []
        for i, unit in enumerate(input_msgs):
            if i == 0 and unit.role == "system":
                # system prompt
                system_prompt = _convert_to_str(unit.content)
                if not system_prompt.endswith("\n"):
                    system_prompt += "\n"
                system_content_template.append(system_prompt)
            else:
                # Merge all messages into a dialogue history prompt
                dialogue.append(
                    f"{unit.name}: {_convert_to_str(unit.content)}",
                )

        if len(dialogue) != 0:
            dialogue_history = "\n".join(dialogue)

            system_content_template.extend(
                ["## Dialogue History", dialogue_history],
            )

        system_content = "\n".join(system_content_template)

        messages = [
            {
                "role": "user",
                "content": system_content,
            },
        ]

        return messages<|MERGE_RESOLUTION|>--- conflicted
+++ resolved
@@ -54,19 +54,6 @@
 
         super().__init__(config_name=config_name)
 
-<<<<<<< HEAD
-=======
-        if litellm is None:
-            raise ImportError(
-                "Cannot import litellm package in current python environment."
-                "You should try:"
-                "1. Install litellm by `pip install litellm`"
-                "2. If you still have import error, you should try to "
-                "update the openai to higher version, e.g. "
-                "by running `pip install openai==1.25.1",
-            )
-
->>>>>>> 83537a19
         self.model_name = model_name
         self.generate_args = generate_args or {}
         self._register_default_metrics()
