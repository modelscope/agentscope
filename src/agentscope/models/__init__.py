--- conflicted
+++ resolved
@@ -63,14 +63,7 @@
     "ZhipuAIChatWrapper",
     "ZhipuAIEmbeddingWrapper",
     "LiteLLMChatWrapper",
-<<<<<<< HEAD
-    "load_model_by_config_name",
-    "load_config_by_name",
-    "read_model_configs",
-    "clear_model_configs",
     "YiChatWrapper",
-=======
->>>>>>> 79bf9067
 ]
 
 
