--- conflicted
+++ resolved
@@ -375,12 +375,8 @@
         process = psutil.Process(self.pid)
         status["cpu"] = process.cpu_percent(interval=1)
         status["mem"] = process.memory_info().rss / (1024**2)
-<<<<<<< HEAD
+        status["size"] = len(self.agent_pool)
         return agent_pb2.GeneralResponse(ok=True, message=serialize(status))
-=======
-        status["size"] = len(self.agent_pool)
-        return agent_pb2.GeneralResponse(ok=True, message=json.dumps(status))
->>>>>>> 21161fe9
 
     def set_model_configs(
         self,
