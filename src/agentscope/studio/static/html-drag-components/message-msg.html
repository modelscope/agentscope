--- conflicted
+++ resolved
@@ -18,22 +18,18 @@
            i18n-only="placeholder"
            data-required="true">
     <br>
-
-<<<<<<< HEAD
     <label i18n="message-msg-labelContent">Content</label>
     <input type="text" df-args-content
            placeholder="Hello"
            i18n="message-msg-labelContent-placeholder"
            i18n-only="placeholder"
-=======
-    <label>Role</label>
-    <input type="text" df-args-role placeholder="assistant"
            data-required="true">
     <br>
-
-    <label>Content</label>
-    <input type="text" df-args-content placeholder="Hello"
->>>>>>> eeee97a3
+    <label i18n="message-msg-labelRole">Role</label>
+    <input type="text" df-args-role
+           placeholder="assistant"
+           i18n="message-msg-labelRole-placeholder"
+           i18n-only="placeholder"
            data-required="true">
     <br>
 
