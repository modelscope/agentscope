--- conflicted
+++ resolved
@@ -15,7 +15,6 @@
     Dict,
 )
 from loguru import logger
-import requests
 
 from ..exception import (
     JsonParsingError,
@@ -23,13 +22,6 @@
     FunctionCallFormatError,
     FunctionCallError,
 )
-<<<<<<< HEAD
-from .service_response import ServiceResponse, ServiceExecStatus
-
-from .mcp_manager import MCPSessionHandler, sync_exec
-from ..message import Msg
-from ..models import ModelWrapperBase
-=======
 from .service_response import ServiceResponse
 from .service_response import ServiceExecStatus
 from .mcp_manager import MCPSessionHandler, sync_exec
@@ -39,7 +31,6 @@
     ToolResultBlock,
     ContentBlock,
 )
->>>>>>> 382c2d74
 
 try:
     from docstring_parser import parse
@@ -536,7 +527,100 @@
                 role="system",
             )
 
-<<<<<<< HEAD
+    @classmethod
+    def get(
+        cls,
+        service_func: Callable[..., Any],
+        **kwargs: Any,
+    ) -> Tuple[Callable[..., Any], dict]:
+        """Convert a service function into a tool function that agent can
+        use, and generate a dictionary in JSON Schema format that can be
+        used in OpenAI API directly. While for open-source model, developers
+        should handle the conversation from json dictionary to prompt.
+
+        Args:
+            service_func (`Callable[..., Any]`):
+                The service function to be called.
+            kwargs (`Any`):
+                The arguments to be passed to the service function.
+
+        Returns:
+            `Tuple(Callable[..., Any], dict)`: A tuple of tool function and
+            a dict in JSON Schema format to describe the function.
+
+        Note:
+            The description of the function and arguments are extracted from
+            its docstring automatically, which should be well-formatted in
+            **Google style**. Otherwise, their descriptions in the returned
+            dictionary will be empty.
+
+        Suggestions:
+            1. The name of the service function should be self-explanatory,
+            so that the agent can understand the function and use it properly.
+            2. The typing of the arguments should be provided when defining
+            the function (e.g. `def func(a: int, b: str, c: bool)`), so that
+            the agent can specify the arguments properly.
+
+        Example:
+
+            .. code-block:: python
+
+                def bing_search(query: str, api_key: str, num_results: int=10):
+                    '''Search the query in Bing search engine.
+
+                    Args:
+                        query (str):
+                            The string query to search.
+                        api_key (str):
+                            The API key for Bing search.
+                        num_results (int):
+                            The number of results to return, default to 10.
+                    '''
+                    pass
+
+
+        """
+        # Get the function for agent to use
+        tool_func = partial(service_func, **kwargs)
+
+        # Obtain all arguments of the service function
+        argsspec = inspect.getfullargspec(service_func)
+
+        # Construct the mapping from arguments to their typings
+        if parse is None:
+            raise ImportError(
+                "Missing required package `docstring_parser`"
+                "Please install it by "
+                "`pip install docstring_parser`.",
+            )
+
+        docstring = parse(service_func.__doc__)
+
+        # Function description
+        short_description = docstring.short_description or ""
+        long_description = docstring.long_description or ""
+        func_description = "\n\n".join([short_description, long_description])
+
+        # The arguments that requires the agent to specify
+        # to support class method, the self args are deprecated
+        args_agent = set(argsspec.args) - set(kwargs.keys()) - {"self", "cls"}
+
+        # Check if the arguments from agent have descriptions in docstring
+        args_description = {
+            _.arg_name: _.description for _ in docstring.params
+        }
+
+        # Prepare default values
+        if argsspec.defaults is None:
+            args_defaults = {}
+        else:
+            args_defaults = dict(
+                zip(
+                    reversed(argsspec.args),
+                    reversed(argsspec.defaults),  # type: ignore
+                ),
+            )
+
         args_required = sorted(
             list(set(args_agent) - set(args_defaults.keys())),
         )
@@ -589,337 +673,4 @@
             },
         }
 
-        return tool_func, func_dict
-
-    def search_mcp_server(
-        self,
-        function_keywords: str,
-        size: int = 20,
-        **kwargs: Any,
-    ) -> list[dict]:
-        """
-        Search for appropriate MCP server with function
-        Depend on npm Public Registry API:
-        https://github.com/npm/registry/blob/main/docs/REGISTRY-API.md
-        https://itnext.io/increasing-an-npm-packages-search-score-fb557f859300
-        It is possible to searching MCP with specific authors, maintainer,
-        scope, etc. Deatils can be found in the above websites.
-
-        Args:
-            function_keywords (str): Keywords of the desired function;
-            size (int): Size of the search results;
-            kwargs (Any): Additional keyword for API search, such as
-                quality, popularity, and maintenance score.
-        Returns:
-            `list[dict]`: List of MCP servers with description`
-
-        An example of the return is
-        [
-          {
-            "Name": "@modelcontextprotocol/server-github",
-            "Description": "MCP server for using the GitHub API",
-            "Keywords": ["mcp"],
-            "Downloads": {"monthly": 53055,}
-          },
-          ...
-        ]
-        """
-        search_url = "https://registry.npmjs.org/-/v1/search"
-        if "mcp+server" not in function_keywords.lower():
-            # make search more specific on MCP servers
-            function_keywords += "+mcp+server"
-
-        params = {
-            "text": function_keywords,
-            "size": size,
-        }
-        params.update(kwargs)
-        response = requests.get(search_url, params=params)
-
-        def rule_base_filter(package: dict) -> bool:
-            """Filter those packages that are not MPC server"""
-            pkg = package["package"]
-            if pkg["name"] == "@modelcontextprotocol/sdk":
-                return False
-            elif (
-                "mcp" in pkg["keywords"]
-                or "MCP" in pkg["keywords"]
-                or "modelcontextprotocol" in pkg["keywords"]
-            ):
-                return True
-            elif (
-                "@modelcontextprotocol" in pkg["name"]
-                or "mcp" in pkg["description"]
-                or "MCP" in pkg["description"]
-                or "model context protocol" in pkg["description"].lower()
-            ):
-                return True
-            else:
-                return False
-
-        return_results = []
-        if response.status_code == 200:
-            results = response.json()
-            for package in results["objects"]:
-                if not rule_base_filter(package):
-                    continue
-                pkg = package["package"]
-                return_results.append(
-                    {
-                        "Name": pkg["name"],
-                        "Keywords": pkg["keywords"],
-                        "Description": pkg["description"],
-                        "Downloads": package["downloads"],
-                        "Publisher": pkg["publisher"],
-                    },
-                )
-        return return_results
-
-    def search_and_add_mcp_server(
-        self,
-        task: str,
-        model: ModelWrapperBase,
-        max_retries: int = 3,
-    ) -> None:
-        """
-        Automatically search for appropriate MCP server with the given task.
-        Args:
-            task (str): Task description.
-            model (ModelWrapperBase): LLM model to analysis the task and choose
-                appropriate MCP server.
-            max_retries (int): max number of retries, for example, for LLM
-                choosing invalid package names.
-        """
-        search_sys_prompt = (
-            "You are a helpful assistant that can output a keyword"
-            "to search for software packages that can help solve the task."
-            "ONLY output ONE keyword."
-        )
-        search_usr_prompt = (
-            f"Given task: {task}. \n"
-            f"What are the keywords to search for helpful software packages?"
-        )
-        msgs = model.format(
-            Msg("system", search_sys_prompt, role="system"),
-            Msg("user", search_usr_prompt, role="user"),
-        )
-        function_keywords = model(msgs).text
-
-        avaiable_choices = self.search_mcp_server(function_keywords)
-        logger.info(f"Seach function keywords: {function_keywords}")
-        logger.info(f"Candidate functions: {avaiable_choices}")
-        choose_sys_prompt = (
-            "Given the available software packages and "
-            "the description of task, you need to determine what is the most"
-            "appropriate MCP Server to help solve the task based on the "
-            "description, keyword and download statistics information."
-            "Usually, a package is a MCP server software package  if it has "
-            "at least one of the following properties: "
-            "1. There are keywords 'mcp' or '@modelcontextprotocol' or "
-            "'server' in their Name."
-            "2. There are keywords 'mcp' or 'Model Context protocol' "
-            "in its Description or Keywords."
-            "\n# Requirements:"
-            "1. Make choice based on the name, description and keywords."
-            "2. The selected package must be MCP server."
-            "ONLY output ONE Name of the package.\n\n"
-        )
-        choose_usr_prompt = (
-            f"Available software packages:\n {avaiable_choices}\n"
-            f"Given task: {task} \nWhat is the most appropriate MCP server?\n"
-            "ONLY output ONE Name of the package.\n\n# OUTPUT FORMAT:\n"
-            "THE_PACKAGE_NAME"
-        )
-        init_msgs = [
-            Msg("system", choose_sys_prompt, role="system"),
-            Msg("user", choose_usr_prompt, role="user"),
-        ]
-        for _ in range(max_retries):
-            try:
-                msgs = model.format(*init_msgs)
-                function_name = model(msgs).text
-                init_msgs.append(Msg("system", function_name, role="system"))
-                logger.info(f"Model chooses function: {function_name}")
-                chosen_function = {}
-                for pkg in avaiable_choices:
-                    if pkg["Name"] == function_name:
-                        chosen_function = pkg
-                if len(chosen_function) == 0:
-                    raise ValueError(
-                        "Name does not match any of the available choices.",
-                    )
-            except Exception as e:
-                init_msgs.append(
-                    Msg(
-                        "user",
-                        f"Encounter the following error {e}",
-                        "user",
-                    ),
-                )
-
-        # build an instance
-        config = {
-            "command": "npx",
-            "args": ["-y", chosen_function["Name"]],
-            # TODO: how to know what env variable are required?
-        }
-        self.add_mcp_servers(
-            server_configs={
-                "mcpServers": {chosen_function["Name"]: config},
-            },
-        )
-
-
-class ServiceFactory:
-    """A service factory class that turns service function into string
-    prompt format."""
-
-=======
->>>>>>> 382c2d74
-    @classmethod
-    def get(
-        cls,
-        service_func: Callable[..., Any],
-        **kwargs: Any,
-    ) -> Tuple[Callable[..., Any], dict]:
-        """Convert a service function into a tool function that agent can
-        use, and generate a dictionary in JSON Schema format that can be
-        used in OpenAI API directly. While for open-source model, developers
-        should handle the conversation from json dictionary to prompt.
-
-        Args:
-            service_func (`Callable[..., Any]`):
-                The service function to be called.
-            kwargs (`Any`):
-                The arguments to be passed to the service function.
-
-        Returns:
-            `Tuple(Callable[..., Any], dict)`: A tuple of tool function and
-            a dict in JSON Schema format to describe the function.
-
-        Note:
-            The description of the function and arguments are extracted from
-            its docstring automatically, which should be well-formatted in
-            **Google style**. Otherwise, their descriptions in the returned
-            dictionary will be empty.
-
-        Suggestions:
-            1. The name of the service function should be self-explanatory,
-            so that the agent can understand the function and use it properly.
-            2. The typing of the arguments should be provided when defining
-            the function (e.g. `def func(a: int, b: str, c: bool)`), so that
-            the agent can specify the arguments properly.
-
-        Example:
-
-            .. code-block:: python
-
-                def bing_search(query: str, api_key: str, num_results: int=10):
-                    '''Search the query in Bing search engine.
-
-                    Args:
-                        query (str):
-                            The string query to search.
-                        api_key (str):
-                            The API key for Bing search.
-                        num_results (int):
-                            The number of results to return, default to 10.
-                    '''
-                    pass
-
-
-        """
-        # Get the function for agent to use
-        tool_func = partial(service_func, **kwargs)
-
-        # Obtain all arguments of the service function
-        argsspec = inspect.getfullargspec(service_func)
-
-        # Construct the mapping from arguments to their typings
-        if parse is None:
-            raise ImportError(
-                "Missing required package `docstring_parser`"
-                "Please install it by "
-                "`pip install docstring_parser`.",
-            )
-
-        docstring = parse(service_func.__doc__)
-
-        # Function description
-        short_description = docstring.short_description or ""
-        long_description = docstring.long_description or ""
-        func_description = "\n\n".join([short_description, long_description])
-
-        # The arguments that requires the agent to specify
-        # to support class method, the self args are deprecated
-        args_agent = set(argsspec.args) - set(kwargs.keys()) - {"self", "cls"}
-
-        # Check if the arguments from agent have descriptions in docstring
-        args_description = {
-            _.arg_name: _.description for _ in docstring.params
-        }
-
-        # Prepare default values
-        if argsspec.defaults is None:
-            args_defaults = {}
-        else:
-            args_defaults = dict(
-                zip(
-                    reversed(argsspec.args),
-                    reversed(argsspec.defaults),  # type: ignore
-                ),
-            )
-
-        args_required = sorted(
-            list(set(args_agent) - set(args_defaults.keys())),
-        )
-
-        # Prepare types of the arguments, remove the return type
-        args_types = {
-            k: v for k, v in argsspec.annotations.items() if k != "return"
-        }
-
-        # Prepare argument dictionary
-        properties_field = {}
-        for key in args_agent:
-            arg_property = {}
-            # type
-            if key in args_types:
-                try:
-                    required_type = _get_type_str(args_types[key])
-                    arg_property["type"] = required_type
-                except Exception:
-                    logger.warning(
-                        f"Fail and skip to get the type of the "
-                        f"argument `{key}`.",
-                    )
-
-                # For Literal type, add enum field
-                if get_origin(args_types[key]) is Literal:
-                    arg_property["enum"] = list(args_types[key].__args__)
-
-            # description
-            if key in args_description:
-                arg_property["description"] = args_description[key]
-
-            # default
-            if key in args_defaults and args_defaults[key] is not None:
-                arg_property["default"] = args_defaults[key]
-
-            properties_field[key] = arg_property
-
-        # Construct the JSON Schema for the service function
-        func_dict = {
-            "type": "function",
-            "function": {
-                "name": service_func.__name__,
-                "description": func_description.strip(),
-                "parameters": {
-                    "type": "object",
-                    "properties": properties_field,
-                    "required": args_required,
-                },
-            },
-        }
-
         return tool_func, func_dict