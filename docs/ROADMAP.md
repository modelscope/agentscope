--- conflicted
+++ resolved
@@ -24,19 +24,11 @@
 
  - ✅ Add Support for Anthropic API.
 
-<<<<<<< HEAD
- - ✅ Support tools calling in user-assistant conversations.
-   - OpenAI API
-   - DashScope API
-   - Anthropic API
-   - Gemini APi
-=======
  - 🚧 Support tools calling in user-assistant conversations.
    - ✅ OpenAI API
    - ✅ DashScope API
    - ✅ Anthropic API
    - 📝 Gemini APi
->>>>>>> 213362fb
 
  - 📝 Support tools calling in multi-agent conversations.
    - OpenAI API
@@ -66,17 +58,12 @@
 4. RAG
 
  - 🚧 Provide a set of query rewrite strategies for retrieval.
-<<<<<<< HEAD
- - 📝 Support online search engine (Google/Bing search) based RAG.
- - 📝 Support multi-RAG agent routing efficiently.
+ - ✅ Support online search engine (Google/Bing search) based RAG.
+ - 🚧 Support multi-RAG agent routing efficiently.
 
 5. AgentBase
 
  - 🚧 Decouple the data and service layer of the `MemoryBase` class to support more customized implementations.
  - 📝 Provide a new base class `Serializable` to
    - support automatic serialization/deserialization of agents.
-   - support state registration
-=======
- - ✅ Support online search engine (Google/Bing search) based RAG.
- - 🚧 Support multi-RAG agent routing efficiently.
->>>>>>> 213362fb
+   - support state registration