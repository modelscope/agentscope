# -*- coding: utf-8 -*-
""" Setup for installation."""
from __future__ import absolute_import, division, print_function

import re

import setuptools

# obtain version from src/agentscope/_version.py
with open("src/agentscope/_version.py", encoding="UTF-8") as f:
    VERSION = re.search(
        r'^__version__\s*=\s*[\'"]([^\'"]*)[\'"]',
        f.read(),
        re.MULTILINE,
    ).group(1)

NAME = "agentscope"
URL = "https://github.com/modelscope/agentscope"

rpc_requires = [
    "grpcio==1.60.0",
    "grpcio-tools==1.60.0",
    "protobuf==4.25.0",
    "expiringdict",
]

service_requires = ["docstring_parser", "docker", "pymongo", "pymysql"]

doc_requires = [
    "sphinx",
    "sphinx-autobuild",
    "sphinx_rtd_theme",
    "myst-parser",
    "sphinxcontrib-mermaid",
]

test_requires = ["pytest", "pytest-cov", "pre-commit"]

gradio_requires = ["gradio==4.19.1", "modelscope_studio==0.0.5"]

# released requires
minimal_requires = [
    "loguru",
    "tiktoken",
    "Pillow",
    "requests",
    "numpy",
    "Flask==3.0.0",
    "Flask-Cors==4.0.0",
    "Flask-SocketIO==5.3.6",
    # TODO: move into other requires
    "dashscope==1.14.1",
    "openai>=1.3.0",
<<<<<<< HEAD
    "google-generativeai>=0.4.0",
=======
    "ollama>=0.1.7",
>>>>>>> 197d5974
]

distribute_requires = minimal_requires + rpc_requires

dev_requires = minimal_requires + test_requires

full_requires = (
    minimal_requires
    + rpc_requires
    + service_requires
    + doc_requires
    + test_requires
    + gradio_requires
)

with open("README.md", "r", encoding="UTF-8") as fh:
    long_description = fh.read()

setuptools.setup(
    name=NAME,
    version=VERSION,
    author="SysML team of Alibaba Tongyi Lab ",
    author_email="gaodawei.gdw@alibaba-inc.com",
    description="AgentScope: A Flexible yet Robust Multi-Agent Platform.",
    long_description=long_description,
    long_description_content_type="text/markdown",
    url=URL,
    download_url=f"{URL}/archive/v{VERSION}.tar.gz",
    keywords=["deep-learning", "multi agents", "agents"],
    package_dir={"": "src"},
    packages=setuptools.find_packages("src"),
    install_requires=minimal_requires,
    extras_require={
        "distribute": distribute_requires,
        "dev": dev_requires,
        "full": full_requires,
    },
    license="Apache License 2.0",
    classifiers=[
        "Development Status :: 4 - Beta",
        "Programming Language :: Python :: 3",
        "Programming Language :: Python :: 3.9",
        "License :: OSI Approved :: Apache Software License",
        "Operating System :: OS Independent",
    ],
    python_requires=">=3.9",
    entry_points={
        "console_scripts": [
            "as_studio=agentscope.web.studio.studio:run_app",
        ],
    },
)<|MERGE_RESOLUTION|>--- conflicted
+++ resolved
@@ -51,11 +51,8 @@
     # TODO: move into other requires
     "dashscope==1.14.1",
     "openai>=1.3.0",
-<<<<<<< HEAD
+    "ollama>=0.1.7",
     "google-generativeai>=0.4.0",
-=======
-    "ollama>=0.1.7",
->>>>>>> 197d5974
 ]
 
 distribute_requires = minimal_requires + rpc_requires
