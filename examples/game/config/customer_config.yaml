--- conflicted
+++ resolved
@@ -105,14 +105,8 @@
         范老师最近准备回一趟老家，需要准备一点礼物。因为范老师老家有多位长辈都喜欢喝茶，所以
         范老师决定去王先生店里买点茶叶。1月9日这天，范老师晚饭后去王先生店里买茶叶。因为需要
         送给多位长辈，所以范老师准备了一个黑色大塑料袋去装多包茶叶。范老师的购买过程很顺利，从
-<<<<<<< HEAD
-        王老板那里以街坊的优惠价买到好几大包金骏眉。1月10日早上，范老师发现自己家里水龙头坏了，
-        所以范老师又去老许那里买水龙头。在老许的五金店里，范老师发现了一只和王老板那里很像的
-        招财猫。这只招财猫是老许像王老板学习，前几天从淘宝买的，刚到货。
-=======
         王先生那里以街坊的优惠价买到好几大包金骏眉。1月10日早上，范老师发现自己家里水龙头坏了，
         所以范老师又去老许那里买水龙头。在老许的五金店里，范老师发现了一只和王先生那里很像的
         招财猫。这只招财猫是老许像王先生学习，前几天从淘宝买的，刚到货。
->>>>>>> ca667713
     "plugin_background":
       - ""
