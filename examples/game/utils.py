# -*- coding: utf-8 -*-
import os
import pickle
from http import HTTPStatus
from typing import Optional, List
from datetime import datetime

import dashscope
from colorist import BgBrightColor
import inquirer
import random
from multiprocessing import Queue
from collections import defaultdict
from dataclasses import dataclass
from agentscope.message import Msg
from enums import StagePerNight
from pathlib import Path
from pypinyin import lazy_pinyin, Style

import gradio as gr

SYS_MSG_PREFIX = '【系统】'
OPENING_ROUND = 3

USE_WEB_UI = False


class GameCheckpoint:
    def __init__(
        self,
        stage_per_night: StagePerNight,
        customers: list,
        cur_plots: list[int],
        all_plots: dict,
        invited_customers: list,
        visit_customers: list,
    ):
        self.stage_per_night = stage_per_night
        self.customers = customers
        self.cur_plots = cur_plots
        self.all_plots = all_plots
        self.invited_customers = invited_customers
        self.visit_customers = visit_customers


def save_game_checkpoint(
    checkpoint: GameCheckpoint,
    checkpoint_prefix: str,
) -> None:
    time_str = datetime.now().strftime("%Y%m%d_%H%M%S")
    checkpoint_path = checkpoint_prefix + time_str
    os.makedirs(os.path.dirname(checkpoint_path), exist_ok=True)
    with open(checkpoint_path, "wb") as f:
        pickle.dump(checkpoint, f)


def load_game_checkpoint(checkpoint_path: str) -> GameCheckpoint:
    with open(checkpoint_path, "rb") as f:
        return pickle.load(f)


def speak_print(m: Msg):
    print(f"{BgBrightColor.BLUE}{m.name}{BgBrightColor.OFF}: {m.content}")


def get_avatar_files(assets_path="assets"):
    files = Path(assets_path).glob("*avatar*")
    return [str(file) for file in files]


def get_a_random_avatar():
    return random.choices(get_avatar_files())


def get_use_web_ui():
    global USE_WEB_UI
    return USE_WEB_UI


def disable_web_ui():
    global USE_WEB_UI
    USE_WEB_UI = False


def enable_web_ui():
    global USE_WEB_UI
    USE_WEB_UI = True


def init_uid_queues():
    return {
        "glb_queue_chat_msg": Queue(),
        "glb_queue_chat_input": Queue(),
    }


glb_uid_dict = defaultdict(init_uid_queues)


def send_chat_msg(
    msg,
    role=None,
    uid=None,
    flushing=False,
    avatar="./assets/bot.jpg",
):
    print("send_chat_msg:", msg)
    if get_use_web_ui():
        global glb_uid_dict
        glb_queue_chat_msg = glb_uid_dict[uid]["glb_queue_chat_msg"]
        glb_queue_chat_msg.put(
            [
                None,
                {
                    "text": msg,
                    "name": role,
                    "flushing": flushing,
                    "avatar": avatar,
                },
            ],
        )


def send_player_msg(
    msg,
    role="我",
    uid=None,
    flushing=False,
    avatar="./assets/user.jpg",
):
    print("send_player_msg:", msg)
    if get_use_web_ui():
        global glb_uid_dict
        glb_queue_chat_msg = glb_uid_dict[uid]["glb_queue_chat_msg"]
        glb_queue_chat_msg.put(
            [
                {
                    "text": msg,
                    "name": role,
                    "flushing": flushing,
                    "avatar": avatar,
                },
                None,
            ],
        )


def get_chat_msg(uid=None):
    global glb_uid_dict
    glb_queue_chat_msg = glb_uid_dict[uid]["glb_queue_chat_msg"]
    if not glb_queue_chat_msg.empty():
        line = glb_queue_chat_msg.get(block=False)
        if line is not None:
            return line
    return None


def send_player_input(msg, role="餐厅老板", uid=None):
    if get_use_web_ui():
        global glb_uid_dict
        glb_queue_chat_input = glb_uid_dict[uid]["glb_queue_chat_input"]
        glb_queue_chat_input.put([None, msg])


def send_pretty_msg(msg, uid=None, flushing=True, avatar="./assets/bot.jpg"):
    speak_print(msg)
    if get_use_web_ui():
        global glb_uid_dict
        send_chat_msg(
            msg.content,
            uid=uid,
            role=msg.name,
            flushing=flushing,
            avatar=avatar,
        )


def get_player_input(name=None, uid=None):
    global glb_uid_dict
    if get_use_web_ui():
        print("wait queue input")
        glb_queue_chat_input = glb_uid_dict[uid]["glb_queue_chat_input"]
        content = glb_queue_chat_input.get(block=True)[1]
        print(content)
        if content == "**Reset**":
            glb_uid_dict[uid] = init_uid_queues()
            raise ResetException
    else:
        content = input(f"{name}: ")
    return content


def format_choices(choices):
    formatted_choices = ""
    line_length = 0

    for index, choice in enumerate(choices):
        choice_str = f"[{index + 1}]. {choice}  "
        choice_length = len(choice_str)

        if line_length + choice_length > 30:
            formatted_choices += "\n"
            line_length = 0

        formatted_choices += choice_str
        line_length += choice_length

    formatted_choices = formatted_choices.rstrip()

    return formatted_choices


def query_answer(questions: List, key="ans", uid=None):
    if get_use_web_ui():
        return get_player_input(uid=uid)
    else:
        answer = [inquirer.prompt(questions)[key]]  # return list
    return answer


@dataclass
class CheckpointArgs:
    load_checkpoint: str = None
    save_checkpoint: str = "./checkpoints/cp-"


class ResetException(Exception):
    pass

def generate_picture(prompt):
    dashscope.api_key = os.environ.get("DASHSCOPE_API_KEY") or dashscope.api_key
    assert dashscope.api_key
    rsp = dashscope.ImageSynthesis.call(
<<<<<<< HEAD
        model="wanx-lite",
=======
        model='wanx-lite',
>>>>>>> 5dae3153
        prompt=prompt,
        n=1,
        size='768*768')
    if rsp.status_code == HTTPStatus.OK:
        return rsp.output['results'][0]['url']

    else:
        print('Failed, status_code: %s, code: %s, message: %s' %
              (rsp.status_code, rsp.code, rsp.message))


def replace_names_in_messages(messages):
    for line in messages:
        if 'name' in line:
            name = line['name']
            if any('一' <= char <= '鿿' for char in name):
                # 将中文名字转换为带音调的拼音
                pinyin_name = ''.join(lazy_pinyin(name, style=Style.TONE3))
                line['name'] = pinyin_name
    return messages<|MERGE_RESOLUTION|>--- conflicted
+++ resolved
@@ -231,11 +231,7 @@
     dashscope.api_key = os.environ.get("DASHSCOPE_API_KEY") or dashscope.api_key
     assert dashscope.api_key
     rsp = dashscope.ImageSynthesis.call(
-<<<<<<< HEAD
-        model="wanx-lite",
-=======
         model='wanx-lite',
->>>>>>> 5dae3153
         prompt=prompt,
         n=1,
         size='768*768')
