# -*- coding: utf-8 -*-
import enum


class CustomerConv(enum.IntEnum):
    """Enum for customer status."""

    OPENING = -1
    WARMING_UP = 0
    AFTER_MEAL_CHAT = 1
    INVITED_GROUP_PLOT = 2


class CustomerPlot(enum.IntEnum):
    """Enum for customer plot active or not."""

    ACTIVE = 1
    NOT_ACTIVE = 0


class StagePerNight(enum.Enum):
    """Enum for customer status."""

<<<<<<< HEAD
    INVITED_CHAT = 0
    CASUAL_CHAT_FOR_MEAL = 1
    MAKING_INVITATION = 2

    _descriptions = {
        INVITED_CHAT: "开场环节",
        CASUAL_CHAT_FOR_MEAL: "营业环节",
        MAKING_INVITATION: "解密环节"
    }

    @classmethod
    def to_list(cls):
        """Return a list of description tuples sorted by enum value."""
        return list(cls._descriptions.value.values())
=======
    CASUAL_CHAT_FOR_MEAL = 0
    MAKING_INVITATION = 1
>>>>>>> 4cfb77ad
<|MERGE_RESOLUTION|>--- conflicted
+++ resolved
@@ -21,13 +21,10 @@
 class StagePerNight(enum.Enum):
     """Enum for customer status."""
 
-<<<<<<< HEAD
-    INVITED_CHAT = 0
-    CASUAL_CHAT_FOR_MEAL = 1
-    MAKING_INVITATION = 2
+    CASUAL_CHAT_FOR_MEAL = 2
+    MAKING_INVITATION = 3
 
     _descriptions = {
-        INVITED_CHAT: "开场环节",
         CASUAL_CHAT_FOR_MEAL: "营业环节",
         MAKING_INVITATION: "解密环节"
     }
@@ -35,8 +32,4 @@
     @classmethod
     def to_list(cls):
         """Return a list of description tuples sorted by enum value."""
-        return list(cls._descriptions.value.values())
-=======
-    CASUAL_CHAT_FOR_MEAL = 0
-    MAKING_INVITATION = 1
->>>>>>> 4cfb77ad
+        return list(cls._descriptions.value.values())