--- conflicted
+++ resolved
@@ -1,19 +1,11 @@
 # Llama3 in AgentScope
 
 AgentScope supports Llama3 now! You can
-<<<<<<< HEAD
-=======
-
->>>>>>> fd0be35d
 - 🚀 Set up Llama3 model service in AgentScope! Both CPU and GPU inference are supported!
 - 🔧 Test Llama3 in AgentScope built-in examples!
 - 🖋 Use Llama3 to build your own multi-agent applications!
 
-<<<<<<< HEAD
-Set up llama3 model service according to your hardware.
-=======
 Follow the guidance below to use Llama3 in AgentScope!
->>>>>>> fd0be35d
 
 ## Contents
 
@@ -28,15 +20,9 @@
 
 ### Setup Llama3 Service
 
-<<<<<<< HEAD
-AgentScope supports Llama3 CPU inference with the help of ollama.
-
-1. download ollama from [here]().
-=======
 AgentScope supports Llama3 CPU inference with the help of ollama. Note the llama3 models in ollama are quantized into 4 bits.
 
 1. Download ollama from [here](https://ollama.com/).
->>>>>>> fd0be35d
 
 2. Start ollama software, or execute the following command in terminal
 
@@ -59,14 +45,7 @@
 Use llama3 model with the following model configuration in AgentScope
 
 ```python
-llama3_8b_ollama_model_configuration = {
-<<<<<<< HEAD
-
-}
-
 llama3_70b_ollama_model_configuration = {
-
-=======
    "config_name": "ollama_llama3_8b",
    "model_type": "ollama_chat",
    "model_name": "llama3",
@@ -86,7 +65,6 @@
        "seed": 123
    },
    "keep_alive": "5m"
->>>>>>> fd0be35d
 }
 ```
 
@@ -130,12 +108,8 @@
 pip install flask transformers torch
 ```
 
-<<<<<<< HEAD
 2. Run flask server by the following command in scripts directory:
-=======
-2. Run flask server by the following command  
 
->>>>>>> fd0be35d
 ```bash
 # 8B model
 python flask_transformers/setup_hf_service.py --model_name_or_path meta-llama/Meta-Llama-3-8B-Instruct --port 8000
